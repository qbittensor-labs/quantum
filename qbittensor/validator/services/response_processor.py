from __future__ import annotations

import datetime as dt
from datetime import timezone
from typing import Any, List
import bittensor as bt

from qbittensor.validator.services.solution_extractor import SolutionExtractor
from qbittensor.validator.utils.challenge_logger import (
    log_challenge,
    log_certificate_as_solution,
)
from qbittensor.common.certificate import Certificate
from qbittensor.validator.utils.uid_utils import as_int_uid
from qbittensor.validator.utils.challenge_utils import (
    _convert_peaked_difficulty_to_qubits,
)

<<<<<<< HEAD
RPC_DEADLINE = 10 # seconds
=======
RPC_DEADLINE = 5  # seconds
>>>>>>> acb426e0
_CUTOFF_TS = dt.datetime(2025, 8, 6, 12, 0, 0, tzinfo=timezone.utc) # legacy certs


class ResponseProcessor:
    """
    Given a queued QItem from ChallengeProducer,
    send the circuit to the miner, process certificates & solutions,
    and update DifficultyConfig
    """

    def __init__(self, validator):
        self.v = validator

    # public entry
    def process(self, item, miner_hotkey: str) -> None:
        uid, syn, meta, target_state, _ = item
        bt.logging.info(f"[send] ▶️ UID {uid} cid={meta.challenge_id[:10]}")
        _service_one_uid(self.v, uid, syn, meta, target_state, miner_hotkey)


# internal worker
def _service_one_uid(
    v, uid: int, syn, meta, target_state: str, miner_hotkey: str
) -> None:
    """
    Send syn to miner *uid* and handle the reply.
    All heavy lifting (certs, solutions, diff feedback)
    """

    t_sent = dt.datetime.utcnow()

    # log challenge
    try:
        log_challenge(
            challenge_id=meta.challenge_id,
            circuit_type=meta.circuit_kind,
            validator_hotkey=meta.validator_hotkey,
            miner_uid=uid,
            miner_hotkey=miner_hotkey,
            difficulty_level=meta.difficulty,
            entanglement_entropy=meta.entanglement_entropy,
            nqubits=meta.nqubits,
            rqc_depth=meta.rqc_depth,
            solution=target_state,
            time_sent=t_sent,
        )
    except Exception:
        bt.logging.error("[single] log_challenge failed", exc_info=True)

    # Record the circuit sent metric before sending
    v.metrics_service.record_circuit_sent(meta.circuit_kind, uid, miner_hotkey)

    # make sure the axon exists
    try:
        axon = v.metagraph.axons[uid]
    except IndexError:
        bt.logging.warning(f"[single] UID {uid} has no axon")
        return

    syn.solution_bitstring = None # hide the answer
    syn.attach_certificates(v.certificate_issuer.pop_for(miner_hotkey))

    # blocking RPC
    try:
        resp_list: List[Any] = v.dendrite.query(
            axons=[axon],
            synapse=syn,
            deserialize=True,
            timeout=RPC_DEADLINE,
        )
    except Exception as e:
        bt.logging.error(f"[single] dendrite error for UID {uid}: {e}")
        return

    if not resp_list:
        bt.logging.warning(f"[single] no response from UID {uid}")
        return

    resp = resp_list[0]

    kind = getattr(resp, "circuit_kind", getattr(meta, "circuit_kind", "")).lower() or "peaked"

    # certificates
    total = inserted = 0
    for raw in resp.certificates:
        total += 1
        cert = raw if isinstance(raw, Certificate) else Certificate(**raw)
        cert_uid = as_int_uid(cert.miner_uid)
        if cert_uid != uid:
            continue
        cert_hkey = getattr(cert, "miner_hotkey", None)

        full_id_ok = (cert_uid == uid and cert_hkey == miner_hotkey)

        # legacy certificate - no hotkey & timestamp before cutoff
        try:
            cert_ts = dt.datetime.fromisoformat(cert.timestamp)
            if cert_ts.tzinfo is None:
                cert_ts = cert_ts.replace(tzinfo=timezone.utc)
            cert_ts = cert_ts.astimezone(timezone.utc)
        except Exception:
            cert_ts = dt.datetime.max.replace(tzinfo=timezone.utc) # force-fail

        legacy_ok = (cert_hkey in (None, "")) and cert_uid == uid and cert_ts < _CUTOFF_TS

        if not (full_id_ok or legacy_ok):
            continue

        # cryptographic proof (handles legacy bytes via Certificate.verify fallback)
        if not cert.verify():
            continue

        if cert.validator_hotkey not in v._whitelist:
            bt.logging.warning(
                f"[cert] hotkey {cert.validator_hotkey[:8]} not whitelisted"
            )
            continue

        try:
            current_hotkey_for_uid = v.metagraph.hotkeys[cert_uid]

            if log_certificate_as_solution(cert, cert_hkey or current_hotkey_for_uid):
                inserted += 1

        except IndexError:
            bt.logging.warning(
                f"[cert] Received gossiped cert for UID {cert.miner_uid}, but UID not in metagraph. Skipping."
            )
        except Exception as exc:
            bt.logging.error(f"[cert] DB insert failed: {exc}", exc_info=True)

    if total:
        bt.logging.info(f"[cert] inserted {inserted} certificates")

    # solutions
    stored = 0
    sols = list(SolutionExtractor.extract(resp))
    for sol in sols:
        # Guarantee per-solution circuit type so SolutionProcessor wont default to peaked
        if not getattr(sol, "circuit_type", None):
            try:
                sol.circuit_type = kind
            except Exception:
                pass
        if v._sol_proc.process(
            uid=uid,
            miner_hotkey=miner_hotkey,
            sol=sol,
            time_sent=t_sent,
        ):
            stored += 1

            # Record the solution received metric
            v.metrics_service.record_solution_received(kind, uid, miner_hotkey)
    if stored:
        bt.logging.info(f"[solution] ✅ Processed solutions from UID {uid}")

    desired = getattr(resp, "desired_difficulty", None)
    if desired is None:
        for sol in SolutionExtractor.extract(resp):
            desired = getattr(sol, "desired_difficulty", None)
            if desired is not None:
                break
    if desired is None:
        return

    cfg = _select_diff_cfg(v, kind) # will raise if kind unknown
    current = float(cfg.get(uid))

    if kind == "hstab":
        cap = 50.0
        new_diff = max(0.0, min(float(desired), cap))

    elif kind == "peaked":
        MIN_Q = 16.0
        MAX_Q = 40.0
        STEP = 7.0

        if 0.0 <= current <= 10.0:
            current = float(_convert_peaked_difficulty_to_qubits(current))

        current_q = current if current > 0.0 else 30.0
        cap = min(MAX_Q, current_q + STEP)

        try:
            desired_val = float(desired)
        except Exception:
            desired_val = current_q

        if 0.0 <= desired_val <= 10.0:
            desired_val = float(_convert_peaked_difficulty_to_qubits(desired_val))

        new_q = max(MIN_Q, min(desired_val, cap))
        new_diff = new_q

    else: # defensive: should never happen
        raise ValueError(f"Unhandled circuit kind {kind!r}")
    bt.logging.debug(
        f"[difficulty] {kind} → file {cfg._path.name} "
        f"uid {uid}: {current:.3f} → {new_diff:.3f}"
    )
    cfg.set(uid, new_diff)

    # Record the difficulty set metric
    v.metrics_service.set_circuit_difficulty(kind, uid, miner_hotkey, new_diff)

def _select_diff_cfg(v, kind: str):
    """
    Map 'peaked' and 'hstab'
    """
    kind = (kind or "").lower()
    try:
        return v._diff_cfg["hstab" if kind.startswith("h") else "peaked"]
    except KeyError:
        raise ValueError(f"Unknown circuit kind {kind!r}")<|MERGE_RESOLUTION|>--- conflicted
+++ resolved
@@ -16,11 +16,7 @@
     _convert_peaked_difficulty_to_qubits,
 )
 
-<<<<<<< HEAD
-RPC_DEADLINE = 10 # seconds
-=======
 RPC_DEADLINE = 5  # seconds
->>>>>>> acb426e0
 _CUTOFF_TS = dt.datetime(2025, 8, 6, 12, 0, 0, tzinfo=timezone.utc) # legacy certs
 
 
