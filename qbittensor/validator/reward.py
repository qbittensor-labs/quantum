--- conflicted
+++ resolved
@@ -181,46 +181,26 @@
         try:
             rows_peaked = db.fetch_all(
                 """
-<<<<<<< HEAD
-                SELECT s.miner_uid, s.entanglement_entropy, s.nqubits,
+                SELECT s.miner_hotkey, s.entanglement_entropy, s.nqubits,
                        s.time_received, s.correct_solution
                 FROM   solutions s
                 JOIN   challenges c ON c.challenge_id = s.challenge_id
                 WHERE  s.time_received >= ?
                 AND    c.circuit_type = 'peaked'
-                AND typeof(s.miner_uid) = 'integer'
                 ORDER  BY s.time_received DESC
-=======
-                SELECT miner_hotkey, entanglement_entropy, nqubits,
-                    time_received, correct_solution
-                FROM   solutions
-                WHERE  time_received >= ?
-                AND  (circuit_type = 'peaked' OR circuit_type IS NULL)
-                ORDER  BY time_received DESC
->>>>>>> 0ad53bf6
                 """,
                 (cutoff_time.isoformat(),),
             )
 
             rows_hstab = db.fetch_all(
                 """
-<<<<<<< HEAD
-                SELECT s.miner_uid, s.nqubits,
+                SELECT s.miner_hotkey, s.nqubits,
                        s.time_received, s.correct_solution
                 FROM   solutions s
                 JOIN   challenges c ON c.challenge_id = s.challenge_id
                 WHERE  s.time_received >= ?
                 AND    c.circuit_type  = 'hstab'
-                AND typeof(s.miner_uid) = 'integer'
                 ORDER  BY s.time_received DESC
-=======
-                SELECT miner_hotkey, nqubits,
-                    time_received, correct_solution
-                FROM   solutions
-                WHERE  time_received >= ?
-                AND  circuit_type  = 'hstab'
-                ORDER  BY time_received DESC
->>>>>>> 0ad53bf6
                 """,
                 (cutoff_time.isoformat(),),
             )
