--- conflicted
+++ resolved
@@ -133,18 +133,8 @@
         v._dispatcher_thread = threading.Thread(target=_dispatcher_loop, args=(v,), name="Dispatcher", daemon=True)
         v._dispatcher_thread.start()
 
-<<<<<<< HEAD
 def _dispatcher_loop(v: "Validator") -> None:
     while True:
-=======
-    bt.logging.info(
-        f"Validator bootstrap complete - single-threaded generation, dispatch_workers={_DISPATCH_WORKERS}"
-    )
-
-
-def _dispatcher_loop(v: _ValidatorLike) -> None:
-    while not getattr(v, "_shutdown_event", threading.Event()).is_set():
->>>>>>> acb426e0
         try:
             item = v._queue.get_nowait()
         except queue.Empty:
@@ -160,16 +150,7 @@
                 v._queue.put(item)
                 time.sleep(_DISPATCH_SLEEP)
                 continue
-<<<<<<< HEAD
         _handle_item(v, item)
-=======
-        if getattr(v, "_shutdown_event", threading.Event()).is_set():
-            break
-        v._executor.submit(_handle_item, v, item)
-        time.sleep(_DISPATCH_SLEEP)
-    bt.logging.info("[dispatcher] shutdown signal received; exiting dispatcher loop")
-
->>>>>>> acb426e0
 
 _dendrite_lock = threading.Lock()
 
